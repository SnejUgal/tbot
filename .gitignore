--- conflicted
+++ resolved
@@ -1,10 +1,7 @@
 /target
 **/*.rs.bk
 Cargo.lock
-<<<<<<< HEAD
 
-# IntelliJ
+# IDE
 .idea/
-=======
-.vscode/
->>>>>>> 159905a5
+.vscode/