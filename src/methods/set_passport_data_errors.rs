--- conflicted
+++ resolved
@@ -22,14 +22,8 @@
 }
 
 impl<'a> SetPassportDataErrors<'a> {
-<<<<<<< HEAD
     pub(crate) fn new(
-        client: &'a Client,
-        token: token::Ref<'a>,
-=======
-    pub(crate) const fn new(
         bot: &'a InnerBot,
->>>>>>> 02ee0734
         user_id: user::Id,
         errors: impl Into<Cow<'a, [passport::element::Error<'a>]>>,
     ) -> Self {
