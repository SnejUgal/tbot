--- conflicted
+++ resolved
@@ -20,28 +20,16 @@
 #[derive(Debug, Clone)]
 #[must_use = "methods do nothing unless turned into a future"]
 pub struct EditInlineMedia<'a> {
-<<<<<<< HEAD
-    client: &'a Client,
-    token: token::Ref<'a>,
+    bot: &'a InnerBot,
     inline_message_id: InlineMessageId<'a>,
-=======
-    bot: &'a InnerBot,
-    inline_message_id: inline_message_id::Ref<'a>,
->>>>>>> 02ee0734
     media: EditableMedia<'a>,
     reply_markup: Option<inline::Keyboard<'a>>,
 }
 
 impl<'a> EditInlineMedia<'a> {
     pub(crate) fn new(
-<<<<<<< HEAD
-        client: &'a Client,
-        token: token::Ref<'a>,
+        bot: &'a InnerBot,
         inline_message_id: InlineMessageId<'a>,
-=======
-        bot: &'a InnerBot,
-        inline_message_id: inline_message_id::Ref<'a>,
->>>>>>> 02ee0734
         media: impl Into<EditableMedia<'a>>,
     ) -> Self {
         Self {
