--- conflicted
+++ resolved
@@ -25,14 +25,8 @@
 }
 
 impl<'a> SetStickerSetThumb<'a> {
-<<<<<<< HEAD
     pub(crate) fn new(
-        client: &'a Client,
-        token: token::Ref<'a>,
-=======
-    pub(crate) const fn new(
         bot: &'a InnerBot,
->>>>>>> 02ee0734
         user_id: user::Id,
         name: impl Into<Cow<'a, str>>,
         thumb: Option<&'a StickerSetThumb<'a>>,
