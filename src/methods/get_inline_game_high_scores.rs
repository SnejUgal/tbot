--- conflicted
+++ resolved
@@ -1,14 +1,8 @@
 use super::call_method;
 use crate::{
-<<<<<<< HEAD
-    connectors::Client,
-    errors, token,
-    types::{game::HighScore, inline_message_id::InlineMessageId, user},
-=======
     bot::InnerBot,
     errors,
-    types::{game::HighScore, inline_message_id, user},
->>>>>>> 02ee0734
+    types::{game::HighScore, InlineMessageId, user},
 };
 use serde::Serialize;
 
@@ -29,14 +23,8 @@
 
 impl<'a> GetInlineGameHighScores<'a> {
     pub(crate) const fn new(
-<<<<<<< HEAD
-        client: &'a Client,
-        token: token::Ref<'a>,
+        bot: &'a InnerBot,
         inline_message_id: InlineMessageId<'a>,
-=======
-        bot: &'a InnerBot,
-        inline_message_id: inline_message_id::Ref<'a>,
->>>>>>> 02ee0734
         user_id: user::Id,
     ) -> Self {
         Self {
