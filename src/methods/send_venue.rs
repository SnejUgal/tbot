--- conflicted
+++ resolved
@@ -67,25 +67,15 @@
 
     /// Configures the Foursquare ID of this venue.
     /// Reflects the `foursquare_id` parameter.
-<<<<<<< HEAD
     pub fn foursquare_id(mut self, id: impl Into<Cow<'a, str>>) -> Self {
         self.foursquare_id = Some(id.into());
-=======
-    pub const fn foursquare_id(mut self, id: &'a str) -> Self {
-        self.foursquare_id = Some(id);
->>>>>>> 1025395b
         self
     }
 
     /// Configures the Foursquare type of this venue.
     /// Reflects the `foursquare_type` parameter.
-<<<<<<< HEAD
     pub fn foursquare_type(mut self, fs_type: impl Into<Cow<'a, str>>) -> Self {
         self.foursquare_type = Some(fs_type.into());
-=======
-    pub const fn foursquare_type(mut self, fs_type: &'a str) -> Self {
-        self.foursquare_type = Some(fs_type);
->>>>>>> 1025395b
         self
     }
 
