use super::call_method;
use crate::{bot::InnerBot, errors, types::shipping};
use serde::Serialize;
use std::borrow::Cow;

/// Answers a shipping query.
///
/// Reflects the [`answerShippingQuery`][docs] method.
///
/// [docs]: https://core.telegram.org/bots/api#answershippingquery
#[derive(Debug, Clone, Serialize)]
#[must_use = "methods do nothing unless turned into a future"]
pub struct AnswerShippingQuery<'a> {
    #[serde(skip)]
<<<<<<< HEAD
    client: &'a Client,
    #[serde(skip)]
    token: token::Ref<'a>,
    shipping_query_id: shipping::query::Id<'a>,
=======
    bot: &'a InnerBot,
    shipping_query_id: shipping::query::id::Ref<'a>,
>>>>>>> 02ee0734
    ok: bool,
    #[serde(skip_serializing_if = "Option::is_none")]
    shipping_options: Option<Cow<'a, [shipping::Option<'a>]>>,
    #[serde(skip_serializing_if = "Option::is_none")]
    error_message: Option<Cow<'a, str>>,
}

impl<'a> AnswerShippingQuery<'a> {
    pub(crate) fn new(
<<<<<<< HEAD
        client: &'a Client,
        token: token::Ref<'a>,
        shipping_query_id: shipping::query::Id<'a>,
        result: Result<
            impl Into<Cow<'a, [shipping::Option<'a>]>>,
            impl Into<Cow<'a, str>>,
        >,
    ) -> Self {
        if result.is_ok() {
            Self {
                client,
                token,
                shipping_query_id,
                ok: true,
                shipping_options: result.ok().map(Into::into),
                error_message: None,
            }
        } else {
            Self {
                client,
                token,
                shipping_query_id,
                ok: false,
                shipping_options: None,
                error_message: result.err().map(Into::into),
            }
=======
        bot: &'a InnerBot,
        shipping_query_id: shipping::query::id::Ref<'a>,
        result: Result<&'a [shipping::Option<'a>], &'a str>,
    ) -> Self {
        Self {
            bot,
            shipping_query_id,
            ok: result.is_ok(),
            shipping_options: result.ok(),
            error_message: result.err(),
>>>>>>> 02ee0734
        }
    }
}

impl AnswerShippingQuery<'_> {
    /// Calls the method.
    pub async fn call(self) -> Result<(), errors::MethodCall> {
        call_method::<bool>(
            self.bot,
            "answerShippingQuery",
            None,
            serde_json::to_vec(&self).unwrap(),
        )
        .await?;

        Ok(())
    }
}<|MERGE_RESOLUTION|>--- conflicted
+++ resolved
@@ -12,15 +12,8 @@
 #[must_use = "methods do nothing unless turned into a future"]
 pub struct AnswerShippingQuery<'a> {
     #[serde(skip)]
-<<<<<<< HEAD
-    client: &'a Client,
-    #[serde(skip)]
-    token: token::Ref<'a>,
+    bot: &'a InnerBot,
     shipping_query_id: shipping::query::Id<'a>,
-=======
-    bot: &'a InnerBot,
-    shipping_query_id: shipping::query::id::Ref<'a>,
->>>>>>> 02ee0734
     ok: bool,
     #[serde(skip_serializing_if = "Option::is_none")]
     shipping_options: Option<Cow<'a, [shipping::Option<'a>]>>,
@@ -30,9 +23,7 @@
 
 impl<'a> AnswerShippingQuery<'a> {
     pub(crate) fn new(
-<<<<<<< HEAD
-        client: &'a Client,
-        token: token::Ref<'a>,
+        bot: &'a InnerBot,
         shipping_query_id: shipping::query::Id<'a>,
         result: Result<
             impl Into<Cow<'a, [shipping::Option<'a>]>>,
@@ -41,8 +32,7 @@
     ) -> Self {
         if result.is_ok() {
             Self {
-                client,
-                token,
+                bot,
                 shipping_query_id,
                 ok: true,
                 shipping_options: result.ok().map(Into::into),
@@ -50,25 +40,12 @@
             }
         } else {
             Self {
-                client,
-                token,
+                bot,
                 shipping_query_id,
                 ok: false,
                 shipping_options: None,
                 error_message: result.err().map(Into::into),
             }
-=======
-        bot: &'a InnerBot,
-        shipping_query_id: shipping::query::id::Ref<'a>,
-        result: Result<&'a [shipping::Option<'a>], &'a str>,
-    ) -> Self {
-        Self {
-            bot,
-            shipping_query_id,
-            ok: result.is_ok(),
-            shipping_options: result.ok(),
-            error_message: result.err(),
->>>>>>> 02ee0734
         }
     }
 }
