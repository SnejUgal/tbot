--- conflicted
+++ resolved
@@ -15,27 +15,15 @@
 #[must_use = "methods do nothing unless turned into a future"]
 pub struct GetFile<'a> {
     #[serde(skip)]
-<<<<<<< HEAD
-    client: &'a Client,
-    #[serde(skip)]
-    token: token::Ref<'a>,
-    file_id: file::id::Id<'a>,
+    bot: &'a InnerBot,
+    file_id: file::Id<'a>,
 }
 
 impl<'a> GetFile<'a> {
     pub(crate) fn new(
-        client: &'a Client,
-        token: token::Ref<'a>,
+        bot: &'a InnerBot,
         file_id: &'a impl AsFileId<'a>,
     ) -> Self {
-=======
-    bot: &'a InnerBot,
-    file_id: file::id::Ref<'a>,
-}
-
-impl<'a> GetFile<'a> {
-    pub(crate) fn new(bot: &'a InnerBot, file_id: &'a impl AsFileId) -> Self {
->>>>>>> 02ee0734
         Self {
             bot,
             file_id: file_id.as_file_id(),
