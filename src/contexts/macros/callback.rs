macro_rules! callback {
    (
        struct $name:ident {
            #[doc = $kind_doc:literal] $kind:ident: $kind_type:ty,
            $origin:ident: $origin_type:ty,
        } -> EventLoop::$handler:ident
    ) => {
        common! {
            #[doc = concat!(
                "Context for the [`", stringify!($handler), "`][handler] ", "handler.\n\n",

                "[handler]: ../event_loop/struct.EventLoop.html#method.",
                stringify!($handler),
            )]
            struct $name {
                /// The ID of the callback.
                id: crate::types::callback::query::Id<'static>,
                /// The user who initiated the callback.
                from: crate::types::User,
                /// The origin of the query.
                $origin: $origin_type,
                /// The identifier of the chat.
                chat_instance: String,
                #[doc = $kind_doc]
                $kind: $kind_type,
            }
        }

        impl $name {
            #[allow(clippy::missing_const_for_fn)]
            pub(crate) fn new(
<<<<<<< HEAD
                bot: std::sync::Arc<crate::Bot>,
                id: crate::types::callback::query::Id<'static>,
=======
                bot: crate::Bot,
                id: crate::types::callback::query::Id,
>>>>>>> 02ee0734
                from: crate::types::User,
                $origin: $origin_type,
                chat_instance: String,
                $kind: $kind_type,
            ) -> Self {
                Self {
                    bot,
                    id,
                    from,
                    $origin,
                    chat_instance,
                    $kind,
                }
            }
        }

        impl crate::contexts::fields::Callback for $name {
            #[must_use]
            fn id(&self) -> &crate::types::callback::query::Id {
                &self.id
            }

            #[must_use]
            fn from(&self) -> &crate::types::User {
                &self.from
            }

            #[must_use]
            fn chat_instance(&self) -> &str {
                &self.chat_instance
            }
        }
    }
}<|MERGE_RESOLUTION|>--- conflicted
+++ resolved
@@ -29,13 +29,8 @@
         impl $name {
             #[allow(clippy::missing_const_for_fn)]
             pub(crate) fn new(
-<<<<<<< HEAD
-                bot: std::sync::Arc<crate::Bot>,
+                bot: crate::Bot,
                 id: crate::types::callback::query::Id<'static>,
-=======
-                bot: crate::Bot,
-                id: crate::types::callback::query::Id,
->>>>>>> 02ee0734
                 from: crate::types::User,
                 $origin: $origin_type,
                 chat_instance: String,
