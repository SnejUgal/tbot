--- conflicted
+++ resolved
@@ -44,21 +44,13 @@
     duration: Option<usize>,
 }
 
-<<<<<<< HEAD
 #[derive(Debug, PartialEq, Eq, Clone, Hash, Serialize)]
-=======
-#[derive(Debug, PartialEq, Eq, Clone, Copy, Hash, Serialize)]
 #[serde(untagged)]
->>>>>>> e8fc03c2
 #[must_use]
 enum Kind<'a> {
     Cached {
         #[serde(rename = "video_file_id")]
-<<<<<<< HEAD
-        id: Cow<'a, str>,
-=======
-        id: file::id::Ref<'a>,
->>>>>>> e8fc03c2
+        id: file::Id<'a>,
     },
     Fresh(Fresh<'a>),
 }
@@ -132,24 +124,18 @@
     }
 
     /// Constructs a cached `Video` result.
-<<<<<<< HEAD
-    pub fn cached(
+    pub fn with_cached(
         title: impl Into<Cow<'a, str>>,
-        id: impl Into<Cow<'a, str>>,
+        id: file::Id<'a>,
     ) -> Self {
-        Self::new(title, Kind::Cached { id: id.into() })
-    }
-
-    /// Constructs a fresh `Video` result.
-    pub fn fresh(title: impl Into<Cow<'a, str>>, video: Fresh<'a>) -> Self {
-=======
-    pub const fn with_cached(title: &'a str, id: file::id::Ref<'a>) -> Self {
         Self::new(title, Kind::Cached { id })
     }
 
     /// Constructs a fresh `Video` result.
-    pub const fn with_fresh(title: &'a str, video: Fresh<'a>) -> Self {
->>>>>>> e8fc03c2
+    pub fn with_fresh(
+        title: impl Into<Cow<'a, str>>,
+        video: Fresh<'a>,
+    ) -> Self {
         Self::new(title, Kind::Fresh(video))
     }
 
