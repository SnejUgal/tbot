--- conflicted
+++ resolved
@@ -1,10 +1,5 @@
-<<<<<<< HEAD
-use crate::types::{InputMessageContent, InteriorBorrow};
-=======
-use crate::types::{file, InputMessageContent};
->>>>>>> e8fc03c2
+use crate::types::{file, InputMessageContent, InteriorBorrow};
 use serde::Serialize;
-use std::borrow::Cow;
 
 /// Represents an [`InlineQueryResultCachedSticker`][docs].
 ///
@@ -13,24 +8,16 @@
 #[must_use]
 pub struct Sticker<'a> {
     #[serde(rename = "sticker_file_id")]
-<<<<<<< HEAD
-    id: Cow<'a, str>,
-=======
-    id: file::id::Ref<'a>,
->>>>>>> e8fc03c2
+    id: file::Id<'a>,
     #[serde(skip_serializing_if = "Option::is_none")]
     input_message_content: Option<InputMessageContent<'a>>,
 }
 
 impl<'a> Sticker<'a> {
     /// Constructs a `Sticker`.
-<<<<<<< HEAD
-    pub fn new(id: impl Into<Cow<'a, str>>) -> Self {
-=======
-    pub const fn new(id: file::id::Ref<'a>) -> Self {
->>>>>>> e8fc03c2
+    pub const fn new(id: file::Id<'a>) -> Self {
         Self {
-            id: id.into(),
+            id,
             input_message_content: None,
         }
     }
