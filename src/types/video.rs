use crate::types::{file, PhotoSize};
use serde::Deserialize;

/// Represents a [`Video`].
///
/// [`Video`]: https://core.telegram.org/bots/api#video
#[derive(Debug, PartialEq, Eq, Clone, Hash, Deserialize)]
#[non_exhaustive]
pub struct Video {
    /// The file ID of the video.
    pub file_id: file::Id<'static>,
    /// The unique ID of the video.
    pub file_unique_id: String,
    /// The width of the video.
    pub width: u32,
    /// The height of the video.
    pub height: u32,
    /// The duration of the video.
    pub duration: u32,
    /// The thumb of the video.
    pub thumb: Option<PhotoSize>,
    /// The MIME type of the video.
    pub mime_type: Option<String>,
    /// The file size of the video.
    pub file_size: Option<u32>,
<<<<<<< HEAD
}

impl crate::internal::Sealed for Video {}

impl AsFileId<'_> for Video {
    #[must_use]
    fn as_file_id(&self) -> file::id::Id<'_> {
        self.file_id.as_borrowed()
    }
=======
>>>>>>> 6763e73a
}<|MERGE_RESOLUTION|>--- conflicted
+++ resolved
@@ -23,16 +23,4 @@
     pub mime_type: Option<String>,
     /// The file size of the video.
     pub file_size: Option<u32>,
-<<<<<<< HEAD
-}
-
-impl crate::internal::Sealed for Video {}
-
-impl AsFileId<'_> for Video {
-    #[must_use]
-    fn as_file_id(&self) -> file::id::Id<'_> {
-        self.file_id.as_borrowed()
-    }
-=======
->>>>>>> 6763e73a
 }