--- conflicted
+++ resolved
@@ -23,16 +23,4 @@
     pub file_size: Option<u32>,
     /// The thumb of the audio.
     pub thumb: Option<PhotoSize>,
-<<<<<<< HEAD
-}
-
-impl crate::internal::Sealed for Audio {}
-
-impl AsFileId<'_> for Audio {
-    #[must_use]
-    fn as_file_id(&self) -> file::id::Id<'_> {
-        self.file_id.as_borrowed()
-    }
-=======
->>>>>>> 6763e73a
 }