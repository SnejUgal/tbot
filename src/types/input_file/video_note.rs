--- conflicted
+++ resolved
@@ -24,11 +24,7 @@
     }
 
     /// Constructs an `VideoNote` from bytes.
-<<<<<<< HEAD
     pub fn bytes(bytes: impl Into<Cow<'a, [u8]>>) -> Self {
-=======
-    pub const fn bytes(bytes: &'a [u8]) -> Self {
->>>>>>> 1025395b
         Self::new(InputFile::File {
             filename: "video_note.mp4".into(),
             bytes: bytes.into(),
@@ -78,7 +74,8 @@
     }
 
     /// Configures `thumb`.
-    pub const fn thumb(mut self, thumb: Thumb<'a>) -> Self {
+    #[allow(clippy::missing_const_for_fn)]
+    pub fn thumb(mut self, thumb: Thumb<'a>) -> Self {
         self.thumb = Some(thumb);
         self
     }
