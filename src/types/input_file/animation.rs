--- conflicted
+++ resolved
@@ -30,11 +30,7 @@
     }
 
     /// Constructs an `Animation` from bytes.
-<<<<<<< HEAD
     pub fn bytes(bytes: impl Into<Cow<'a, [u8]>>) -> Self {
-=======
-    pub const fn bytes(bytes: &'a [u8]) -> Self {
->>>>>>> 1025395b
         Self::new(InputFile::File {
             filename: "animation.mp4".into(),
             bytes: bytes.into(),
@@ -71,7 +67,8 @@
     }
 
     /// Configures `thumb`.
-    pub const fn thumb(mut self, thumb: Thumb<'a>) -> Self {
+    #[allow(clippy::missing_const_for_fn)]
+    pub fn thumb(mut self, thumb: Thumb<'a>) -> Self {
         self.thumb = Some(thumb);
         self
     }
