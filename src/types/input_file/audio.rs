use super::{InputFile, Thumb};
use crate::types::parameters::{ParseMode, Text};
use serde::ser::SerializeMap;
use std::borrow::Cow;

/// Represents an audio to be sent.
#[derive(Debug, PartialEq, Eq, Clone, Hash)]
#[must_use]
pub struct Audio<'a> {
    pub(crate) media: InputFile<'a>,
    pub(crate) thumb: Option<Thumb<'a>>,
    pub(crate) caption: Option<Cow<'a, str>>,
    pub(crate) parse_mode: Option<ParseMode>,
    pub(crate) duration: Option<u32>,
    pub(crate) performer: Option<Cow<'a, str>>,
    pub(crate) title: Option<Cow<'a, str>>,
}

impl<'a> Audio<'a> {
    const fn new(media: InputFile<'a>) -> Self {
        Self {
            media,
            thumb: None,
            caption: None,
            parse_mode: None,
            duration: None,
            performer: None,
            title: None,
        }
    }

    /// Constructs an `Audio` from bytes.
<<<<<<< HEAD
    pub fn bytes(bytes: impl Into<Cow<'a, [u8]>>) -> Self {
=======
    pub const fn bytes(bytes: &'a [u8]) -> Self {
>>>>>>> 1025395b
        Self::new(InputFile::File {
            filename: "audio.mp3".into(),
            bytes: bytes.into(),
        })
    }

    /// Constructs an `Audio` from a file ID.
    ///
    /// # Panics
    ///
    /// Panics if the ID starts with `attach://`.
    pub fn id(id: impl Into<Cow<'a, str>>) -> Self {
        let id = id.into();
        assert!(
            !id.starts_with("attach://"),
            "\n[tbot] Audio's ID cannot start with `attach://`\n",
        );

        Self::new(InputFile::Id(id))
    }

    /// Constructs an `Audio` from an URL.
    ///
    /// # Panics
    ///
    /// Panics if the URL starts with `attach://`.
    pub fn url(url: impl Into<Cow<'a, str>>) -> Self {
        let url = url.into();
        assert!(
            !url.starts_with("attach://"),
            "\n[tbot] Audio's URL cannot start with `attach://`\n",
        );

        Self::new(InputFile::Url(url))
    }

    /// Configures `thumb`.
    pub const fn thumb(mut self, thumb: Thumb<'a>) -> Self {
        self.thumb = Some(thumb);
        self
    }

    /// Configures `caption`.
    pub fn caption(mut self, caption: impl Into<Text<'a>>) -> Self {
        let caption = caption.into();

        self.caption = Some(caption.text);
        self.parse_mode = caption.parse_mode;
        self
    }

    /// Configures `duration`.
    pub const fn duration(mut self, duration: u32) -> Self {
        self.duration = Some(duration);
        self
    }

    /// Configures `performer`.
<<<<<<< HEAD
    pub fn performer(mut self, performer: impl Into<Cow<'a, str>>) -> Self {
        self.performer = Some(performer.into());
=======
    pub const fn performer(mut self, performer: &'a str) -> Self {
        self.performer = Some(performer);
>>>>>>> 1025395b
        self
    }

    /// Configures `title`.
<<<<<<< HEAD
    pub fn title(mut self, title: impl Into<Cow<'a, str>>) -> Self {
        self.title = Some(title.into());
=======
    pub const fn title(mut self, title: &'a str) -> Self {
        self.title = Some(title);
>>>>>>> 1025395b
        self
    }
}

impl<'a> serde::Serialize for Audio<'a> {
    fn serialize<S: serde::Serializer>(&self, s: S) -> Result<S::Ok, S::Error> {
        let mut map = s.serialize_map(None)?;

        map.serialize_entry("type", "audio")?;
        map.serialize_entry("media", &self.media.with_name("audio"))?;

        if let Some(thumb) = &self.thumb {
            map.serialize_entry("thumb", &thumb)?;
        }
        if let Some(caption) = &self.caption {
            map.serialize_entry("caption", caption)?;
        }
        if let Some(parse_mode) = self.parse_mode {
            map.serialize_entry("parse_mode", &parse_mode)?;
        }
        if let Some(duration) = self.duration {
            map.serialize_entry("duration", &duration)?;
        }
        if let Some(performer) = &self.performer {
            map.serialize_entry("performer", &performer)?;
        }
        if let Some(title) = &self.title {
            map.serialize_entry("title", &title)?;
        }

        map.end()
    }
}<|MERGE_RESOLUTION|>--- conflicted
+++ resolved
@@ -30,11 +30,7 @@
     }
 
     /// Constructs an `Audio` from bytes.
-<<<<<<< HEAD
     pub fn bytes(bytes: impl Into<Cow<'a, [u8]>>) -> Self {
-=======
-    pub const fn bytes(bytes: &'a [u8]) -> Self {
->>>>>>> 1025395b
         Self::new(InputFile::File {
             filename: "audio.mp3".into(),
             bytes: bytes.into(),
@@ -72,7 +68,8 @@
     }
 
     /// Configures `thumb`.
-    pub const fn thumb(mut self, thumb: Thumb<'a>) -> Self {
+    #[allow(clippy::missing_const_for_fn)]
+    pub fn thumb(mut self, thumb: Thumb<'a>) -> Self {
         self.thumb = Some(thumb);
         self
     }
@@ -93,24 +90,14 @@
     }
 
     /// Configures `performer`.
-<<<<<<< HEAD
     pub fn performer(mut self, performer: impl Into<Cow<'a, str>>) -> Self {
         self.performer = Some(performer.into());
-=======
-    pub const fn performer(mut self, performer: &'a str) -> Self {
-        self.performer = Some(performer);
->>>>>>> 1025395b
         self
     }
 
     /// Configures `title`.
-<<<<<<< HEAD
     pub fn title(mut self, title: impl Into<Cow<'a, str>>) -> Self {
         self.title = Some(title.into());
-=======
-    pub const fn title(mut self, title: &'a str) -> Self {
-        self.title = Some(title);
->>>>>>> 1025395b
         self
     }
 }
