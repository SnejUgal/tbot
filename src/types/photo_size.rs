--- conflicted
+++ resolved
@@ -17,16 +17,4 @@
     pub height: u32,
     /// The file size of the photo.
     pub file_size: Option<u32>,
-<<<<<<< HEAD
-}
-
-impl crate::internal::Sealed for PhotoSize {}
-
-impl AsFileId<'_> for PhotoSize {
-    #[must_use]
-    fn as_file_id(&self) -> file::id::Id<'_> {
-        self.file_id.as_borrowed()
-    }
-=======
->>>>>>> 6763e73a
 }