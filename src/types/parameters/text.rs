use is_macro::Is;
use serde::Serialize;
use std::borrow::Cow;
use std::fmt::{self, Display};
use std::ops::Deref;

#[derive(Debug, PartialEq, Eq, Clone, Copy, Hash, Serialize, Is)]
#[must_use]
pub enum ParseMode {
    MarkdownV2,
    Markdown,
    #[serde(rename = "HTML")]
    Html,
}

/// Represents input text.
#[derive(Debug, PartialEq, Eq, Clone, Hash)]
#[must_use]
pub struct Text<'a> {
    pub(crate) text: Cow<'a, str>,
    pub(crate) parse_mode: Option<ParseMode>,
}

impl Display for ParseMode {
    fn fmt(&self, formatter: &mut fmt::Formatter<'_>) -> fmt::Result {
        formatter.write_str(match self {
            Self::MarkdownV2 => "MarkdownV2",
            Self::Markdown => "Markdown",
            Self::Html => "HTML",
        })
    }
}

impl<'a> Text<'a> {
<<<<<<< HEAD
    /// Constructs new `Text` without any parse mode.
    pub fn plain(text: impl Into<Cow<'a, str>>) -> Self {
=======
    /// Consructs new `Text` without any parse mode.
    pub const fn with_plain(text: &'a str) -> Self {
>>>>>>> e8fc03c2
        Self {
            text: text.into(),
            parse_mode: None,
        }
    }

    /// Constructs new `Text` with `Markdown` parse mode.
<<<<<<< HEAD
    pub fn markdown(text: impl Into<Cow<'a, str>>) -> Self {
=======
    pub const fn with_markdown(text: &'a str) -> Self {
>>>>>>> e8fc03c2
        Self {
            text: text.into(),
            parse_mode: Some(ParseMode::Markdown),
        }
    }

    /// Constructs new `Text` with `MarkdownV2` parse mode.
<<<<<<< HEAD
    pub fn markdown_v2(text: impl Into<Cow<'a, str>>) -> Self {
=======
    pub const fn with_markdown_v2(text: &'a str) -> Self {
>>>>>>> e8fc03c2
        Self {
            text: text.into(),
            parse_mode: Some(ParseMode::MarkdownV2),
        }
    }

    /// Constructs new `Text` with `HTML` parse mode.
<<<<<<< HEAD
    pub fn html(text: impl Into<Cow<'a, str>>) -> Self {
=======
    pub const fn with_html(text: &'a str) -> Self {
>>>>>>> e8fc03c2
        Self {
            text: text.into(),
            parse_mode: Some(ParseMode::Html),
        }
    }

    /// Checks if parse mode isn't set.
    #[must_use]
    pub fn is_plain(&self) -> bool {
        self.parse_mode == None
    }

    /// Checks if parse mode is `MarkdownV2`.
    #[must_use]
    pub fn is_markdown_v2(&self) -> bool {
        self.parse_mode == Some(ParseMode::MarkdownV2)
    }

    /// Checks if parse mode is `Markdown`.
    #[must_use]
    pub fn is_markdown(&self) -> bool {
        self.parse_mode == Some(ParseMode::Markdown)
    }

    /// Checks if parse mode is `Html`.
    #[must_use]
    pub fn is_html(&self) -> bool {
        self.parse_mode == Some(ParseMode::Html)
    }
}

impl<'a> From<&'a str> for Text<'a> {
    fn from(text: &'a str) -> Self {
        Text::with_plain(text)
    }
}

impl<'a> From<String> for Text<'a> {
    fn from(text: String) -> Self {
        Text::plain(text)
    }
}

impl<'a> From<&'a String> for Text<'a> {
    fn from(text: &'a String) -> Self {
        Text::with_plain(text.as_str())
    }
}

impl<'a> From<&'a Text<'a>> for Text<'a> {
    fn from(text: &'a Text<'a>) -> Self {
        Self {
            text: text.text.deref().into(),
            parse_mode: text.parse_mode,
        }
    }
}<|MERGE_RESOLUTION|>--- conflicted
+++ resolved
@@ -32,13 +32,8 @@
 }
 
 impl<'a> Text<'a> {
-<<<<<<< HEAD
     /// Constructs new `Text` without any parse mode.
-    pub fn plain(text: impl Into<Cow<'a, str>>) -> Self {
-=======
-    /// Consructs new `Text` without any parse mode.
-    pub const fn with_plain(text: &'a str) -> Self {
->>>>>>> e8fc03c2
+    pub fn with_plain(text: impl Into<Cow<'a, str>>) -> Self {
         Self {
             text: text.into(),
             parse_mode: None,
@@ -46,11 +41,7 @@
     }
 
     /// Constructs new `Text` with `Markdown` parse mode.
-<<<<<<< HEAD
-    pub fn markdown(text: impl Into<Cow<'a, str>>) -> Self {
-=======
-    pub const fn with_markdown(text: &'a str) -> Self {
->>>>>>> e8fc03c2
+    pub fn with_markdown(text: impl Into<Cow<'a, str>>) -> Self {
         Self {
             text: text.into(),
             parse_mode: Some(ParseMode::Markdown),
@@ -58,11 +49,7 @@
     }
 
     /// Constructs new `Text` with `MarkdownV2` parse mode.
-<<<<<<< HEAD
-    pub fn markdown_v2(text: impl Into<Cow<'a, str>>) -> Self {
-=======
-    pub const fn with_markdown_v2(text: &'a str) -> Self {
->>>>>>> e8fc03c2
+    pub fn with_markdown_v2(text: impl Into<Cow<'a, str>>) -> Self {
         Self {
             text: text.into(),
             parse_mode: Some(ParseMode::MarkdownV2),
@@ -70,11 +57,7 @@
     }
 
     /// Constructs new `Text` with `HTML` parse mode.
-<<<<<<< HEAD
-    pub fn html(text: impl Into<Cow<'a, str>>) -> Self {
-=======
-    pub const fn with_html(text: &'a str) -> Self {
->>>>>>> e8fc03c2
+    pub fn with_html(text: impl Into<Cow<'a, str>>) -> Self {
         Self {
             text: text.into(),
             parse_mode: Some(ParseMode::Html),
@@ -114,7 +97,7 @@
 
 impl<'a> From<String> for Text<'a> {
     fn from(text: String) -> Self {
-        Text::plain(text)
+        Text::with_plain(text)
     }
 }
 
