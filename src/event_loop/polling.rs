use super::EventLoop;
use crate::{errors, state, types::parameters::UpdateKind};
use std::{
    convert::{Infallible, TryInto},
    num::NonZeroUsize,
    sync::Arc,
    time::Duration,
};
use tokio::time::{delay_for, timeout as timeout_future};
use tracing::instrument;

type ErrorHandler = dyn Fn(errors::Polling) + Send + Sync;

/// Configures and starts polling.
///
/// To construct `Polling`, use [`EventLoop::polling`].
///
/// [`EventLoop::polling`]: ./struct.EventLoop.html#method.polling
#[must_use = "polling does nothing unless `start` is called"]
pub struct Polling {
    event_loop: EventLoop,
    limit: Option<u8>,
    timeout: Option<u64>,
    allowed_updates: Option<&'static [UpdateKind]>,
    poll_interval: Duration,
    error_handler: Box<ErrorHandler>,
    request_timeout: Option<Duration>,
    offset: Option<isize>,
}

impl Polling {
    pub(crate) fn new(event_loop: EventLoop) -> Self {
        Self {
            event_loop,
            limit: None,
            timeout: None,
            allowed_updates: None,
            poll_interval: Duration::from_millis(25),
            error_handler: Box::new(|err| {
                eprintln!("[tbot] Polling error: {:#?}", err);
            }),
            request_timeout: None,
            offset: None,
        }
    }

    /// Turns this polling into a stateful one. Previous configuration
    // is preserved.
    pub fn into_stateful<S>(self, state: S) -> state::Polling<S>
    where
        S: Send + Sync + 'static,
    {
        state::Polling::new(self.event_loop, Arc::new(state))
    }

    /// Configures the limit of updates per request.
    pub const fn limit(mut self, limit: u8) -> Self {
        self.limit = Some(limit);
        self
    }

    /// Configures the timeout for long polling.
    pub const fn timeout(mut self, timeout: u64) -> Self {
        self.timeout = Some(timeout);
        self
    }

    /// Configures which updates you'd like to listen to.
    pub const fn allowed_updates(
        mut self,
        allowed_updates: &'static [UpdateKind],
    ) -> Self {
        self.allowed_updates = Some(allowed_updates);
        self
    }

    /// Adds a handler for errors ocurred while polling.
    pub fn error_handler<H, F>(mut self, handler: H) -> Self
    where
        H: (Fn(errors::Polling) -> F) + Send + Sync + 'static,
        F: std::future::Future<Output = ()> + Send + 'static,
    {
        self.error_handler = Box::new(move |error| {
            tokio::spawn(handler(error));
        });
        self
    }

    /// Configures the minimal interval between making requests. Set to `25ms`
    /// by default.
    pub const fn poll_interval(mut self, poll_interval: Duration) -> Self {
        self.poll_interval = poll_interval;
        self
    }

    /// Configures for how long `tbot` should wait for `getUpdates`. If this
    /// timeout is exceeded, an [error handler] is triggered. If you don't
    /// configure this value, it is set to
    /// `Duration::from_secs(timeout.unwrap_or(0) + 60)`.
    ///
    /// [error handler]: #method.error_handler
    pub const fn request_timeout(mut self, timeout: Duration) -> Self {
        self.request_timeout = Some(timeout);
        self
    }

    /// Configures how many updates `tbot` will process on start. If configured,
    /// `tbot` sets `offset`'s value to `-n` when making the first request.
    ///
    /// # Panics
    ///
    /// Panics if `n` can't be converted to `isize` safely.
    pub fn last_n_updates(mut self, n: NonZeroUsize) -> Self {
        let n: isize = n.get().try_into().unwrap_or_else(|_| {
            panic!("\n[tbot] Cannot convert {} to isize safely\n", n);
        });
        self.offset = Some(-n);
        self
    }
}

impl Polling {
    /// Starts the event loop.
    #[instrument(name = "polling", skip(self))]
    pub async fn start(self) -> Result<Infallible, errors::PollingSetup> {
        let Self {
            event_loop,
            poll_interval,
            limit,
            timeout,
            allowed_updates,
            error_handler,
            request_timeout,
            mut offset,
        } = self;

        let request_timeout = request_timeout
            .unwrap_or_else(|| Duration::from_secs(timeout.unwrap_or(0) + 60));

        let delete_webhook = event_loop.bot.delete_webhook().call();
        timeout_future(request_timeout, delete_webhook).await??;

        let set_commands = event_loop.set_commands_descriptions();

        match timeout_future(request_timeout, set_commands).await {
            Ok(Err(method)) => {
                return Err(errors::PollingSetup::SetMyCommands(method))
            }
            Err(timeout) => {
                return Err(errors::PollingSetup::SetMyCommandsTimeout(timeout))
            }
            Ok(_) => (),
        };

        loop {
            let mut next_tick = delay_for(poll_interval);

            let get_updates = event_loop
                .bot
                .get_updates(offset, limit, timeout, allowed_updates)
                .call();

            match timeout_future(request_timeout, get_updates).await {
                Ok(Ok(raw_updates)) => {
                    if let Some(update) = raw_updates.last() {
                        offset = Some(update.id.0 + 1);
                    }

<<<<<<< HEAD
                    for update in updates {
                        event_loop.handle_update(update);
=======
                    for raw_update in raw_updates {
                        match raw_update.try_into() {
                            Ok(update) => event_loop
                                .handle_update(Arc::clone(&bot), update),
                            Err(error) => eprintln!(
                                "[tbot] Failed to parse an update: {:?}. `tbot` \
                                 will skip it, but this error means that \
                                 `tbot`'s type deserialization doesn't match \
                                 the Bot API. You should file an issue at \
                                 https://gitlab.com/SnejUgal/tbot.",
                                error
                            ),
                        }
>>>>>>> 9c7cc59b
                    }
                }
                Ok(Err(error)) => {
                    if let errors::MethodCall::RequestError {
                        retry_after: Some(retry_after),
                        ..
                    } = error
                    {
                        next_tick = delay_for(Duration::from_secs(retry_after));
                    }

                    error_handler(error.into());
                }
                Err(error) => error_handler(error.into()),
            }

            next_tick.await
        }
    }
}<|MERGE_RESOLUTION|>--- conflicted
+++ resolved
@@ -166,14 +166,10 @@
                         offset = Some(update.id.0 + 1);
                     }
 
-<<<<<<< HEAD
-                    for update in updates {
-                        event_loop.handle_update(update);
-=======
                     for raw_update in raw_updates {
                         match raw_update.try_into() {
                             Ok(update) => event_loop
-                                .handle_update(Arc::clone(&bot), update),
+                                .handle_update(update),
                             Err(error) => eprintln!(
                                 "[tbot] Failed to parse an update: {:?}. `tbot` \
                                  will skip it, but this error means that \
@@ -183,7 +179,6 @@
                                 error
                             ),
                         }
->>>>>>> 9c7cc59b
                     }
                 }
                 Ok(Err(error)) => {
